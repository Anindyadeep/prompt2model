--- conflicted
+++ resolved
@@ -4,20 +4,18 @@
 
 import os
 from itertools import takewhile
-from typing import Any, Optional
+from typing import Any
 
 import datasets
 import torch
 import torch.nn as nn
 import transformers
-from datasets import Dataset, concatenate_datasets
+from datasets import concatenate_datasets
 from transformers import Seq2SeqTrainer, Seq2SeqTrainingArguments
 
 from prompt2model.model_trainer.base import BaseTrainer
 from prompt2model.model_trainer.callback import ValidationCallback
-from prompt2model.param_selector import OptunaParamSelector
 from prompt2model.utils import get_formatted_logger, seed_generator
-from prompt2model.utils.config import DEFAULT_HYPERPARAMETERS
 
 logger = get_formatted_logger("ModelTrainer")
 
@@ -34,11 +32,7 @@
         executor_batch_size: int = 10,
         tokenizer_max_length: int = 512,
         sequence_max_length: int = 1024,
-<<<<<<< HEAD
-        device: Optional[str] = None,
-=======
         trust_remote_code: bool = False,
->>>>>>> 7fa341c6
     ):
         """Initializes a new instance of GenerationModelTrainer.
 
@@ -56,14 +50,8 @@
                 allowed to generate when being evaluated on validation dataset.
                 Note that sequence_max_length might be scaled in the ModelExecutor
                 if it exceeds the model's max_embedding.
-<<<<<<< HEAD
-            device: The device in which the operations should happen. If not set, we
-                will infer the right device to use ("cuda:0" if cuda is available, 
-                otherwise "cpu").
-=======
             trust_remote_code: This parameter controls whether the library should
                 trust remote code during model initialization or not.
->>>>>>> 7fa341c6
         """
         self.has_encoder = has_encoder
         self.tokenizer_max_length = tokenizer_max_length
@@ -102,11 +90,6 @@
         # the validation dataset after each epoch.
         self.validation_callback: ValidationCallback | None = None
         self.training_seed = seed_generator.get_seed()
-
-        if device is None:
-            self.device = "cuda:0" if torch.cuda.is_available() else "cpu"
-        else:
-            self.device = device
 
     def get_left_padding_length(cls, input_list, padding_token_id):
         """Get the left prefix length of the input list.
@@ -263,164 +246,13 @@
         }
         return datasets.Dataset.from_dict(preprocessed_dict)
 
-    def search_best_hyperparameters(
-        self,
-        hyperparameters: dict[str, Any],
-        training_datasets: Dataset,
-        validation_datasets: Dataset,
-    ) -> transformers.Trainer:
-        """Method to do automatic hyperparameter search.
-
-        The hyperparameters in this argument will be the same as the hyperparameter
-        choices in the `train_model()` method. However the hyperparameter_choices
-        parameter should follow this schema as shown in this below example.
-
-        ```python
-        hyperparameter_choice = {
-            "static_hyperparameters": {
-                "output_dir": "./result",
-                "logging_steps": 1,
-                "save_strategy": "no",
-                "num_train_epochs": 10,
-                "per_device_train_batch_size": 100,
-                "warmup_steps": 0,
-                "weight_decay": 0.01,
-                "logging_dir": "./result",
-                "learning_rate": 1e-4,
-                "evaluation_strategy": "epoch",
-                "test_size": 0.15,
-            },
-
-            "optuna": {
-                "min_num_train_epochs": 5,
-                "max_num_train_epochs": 10,
-                "save_strategy": ["epoch", "steps", "no"],
-                "evaluation_strategy": ["epoch", "no"],
-                "per_device_train_batch_size": [4, 8, 16, 32],
-                "min_weight_decay": 1e-5,
-                "max_weight_decay": 1e-1,
-                "min_learning_rate": 1e-5,
-                "max_learning_rate": 1e-1,
-            },
-        }
-        ```
-        Here all of the keys are optional. Here are the criterions laid out:
-
-        :key `static_hyperparameters`: These are predefined hyperparameters solely
-        for doing model training and not hyperparameter search. if this key is not
-        provided then DEFAULT_HYPERPARAMETERS will be choosen to train model.
-
-        :key `optuna`: The presense of key will signify that the user
-        is interested in doing hyperparameter optimization using optuna library.
-        User has two options here. Either pass "default" as the value or another dict.
-        Passing "default" will mean that it will choose from the default hyperparameter
-        space else, it will be customizing the hyperparameter space with the provided
-        custom values.
-
-        :key `gpt`: Not implemented.
-
-        Args:
-            hyperparameters (dict[str, Any]): A dictionary of hyperparameter choices
-                for trainer and optimization
-            training_datasets (Dataset): One or more training datasets for the trainer.
-            validation_datasets (Dataset): A dataset for computing validation metrics.
-
-        Returns:
-            transformers.Trainer: _description_
-        """
-        allowed_keys = {"static_hyperparameters", "optuna", "gpt", "hybrid"}
-        assert (
-            set(hyperparameters.keys()) <= allowed_keys
-        ), "Invalid keys in hyperparameter_choice"
-
-        if "optuna" in hyperparameters:
-            optuna_hp_selector = OptunaParamSelector(self)
-            optuna_value = hyperparameters["optuna"]
-            assert isinstance(
-                optuna_value, (str, dict)
-            ), "optuna value must be a string or a dictionary"
-
-            if isinstance(optuna_value, dict):
-                allowed_optuna_keys = set(
-                    optuna_hp_selector._example_hyperparameter_space.keys()
-                )
-                assert set(optuna_value.keys()) <= allowed_optuna_keys
-                optuna_hp_space_dict = optuna_value
-            else:
-                optuna_hp_space_dict = optuna_hp_selector._example_hyperparameter_space
-
-            logger.info("Starting hyperparameter search using Optuna")
-            return optuna_hp_selector.select_from_hyperparameters(
-                training_sets=training_datasets,
-                validation=validation_datasets,
-                hyperparameters=optuna_hp_space_dict,
-            )
-
-        elif "gpt" in hyperparameters:
-            raise NotImplementedError(
-                "Hyperparameter search using gpt is not yet implemented"
-            )
-
-        elif "hybrid" in hyperparameters:
-            raise NotImplementedError("Hybrid search is not yet implemented")
-
-        else:
-            raise KeyError("Invalid Key given")
-
     def train_model(
         self,
         hyperparameter_choices: dict[str, Any],
         training_datasets: list[datasets.Dataset],
         validation_datasets: list[datasets.Dataset] | None = None,
     ) -> tuple[transformers.PreTrainedModel, transformers.PreTrainedTokenizer]:
-        """Train a text generation model with automated hyperparameter search.
-
-        The hyperparameter_choices
-        parameter should follow this schema as shown in this below example.
-
-        ```python
-        hyperparameter_choice = {
-            "static_hyperparameters": {
-                "output_dir": "./result",
-                "logging_steps": 1,
-                "save_strategy": "no",
-                "num_train_epochs": 10,
-                "per_device_train_batch_size": 100,
-                "warmup_steps": 0,
-                "weight_decay": 0.01,
-                "logging_dir": "./result",
-                "learning_rate": 1e-4,
-                "evaluation_strategy": "epoch",
-                "test_size": 0.15,
-            },
-
-            "optuna": {
-                "min_num_train_epochs": 5,
-                "max_num_train_epochs": 10,
-                "save_strategy": ["epoch", "steps", "no"],
-                "evaluation_strategy": ["epoch", "no"],
-                "per_device_train_batch_size": [4, 8, 16, 32],
-                "min_weight_decay": 1e-5,
-                "max_weight_decay": 1e-1,
-                "min_learning_rate": 1e-5,
-                "max_learning_rate": 1e-1,
-            },
-        }
-        ```
-        Here all of the keys are optional. Here are the criterions laid out:
-
-        :key `static_hyperparameters`: These are predefined hyperparameters solely
-        for doing model training and not hyperparameter search. if this key is not
-        provided then DEFAULT_HYPERPARAMETERS will be choosen to train model.
-
-        :key `optuna`: The presence of this key signifies that the user
-        is interested in doing hyperparameter optimization using optuna library.
-        User has two options here. Either pass "default" as the value or another dict.
-        Passing "default" will mean that it will choose from the default hyperparameter
-        space else, it will be customizing the hyperparameter space with the provided
-        custom values.
-
-        :key `gpt`: Not implemented.
+        """Train a text generation model.
 
         Args:
             hyperparameter_choices: A dictionary of hyperparameters for training.
@@ -431,7 +263,7 @@
         Returns:
             A trained HuggingFace model and tokenizer.
         """
-        top_level_supported_keys = {"static_hyperparameters", "optuna", "gpt", "hybrid"}
+        hyperparameter_choices_keys = set(hyperparameter_choices.keys())
         supported_keys = {
             "output_dir",
             "logging_steps",
@@ -445,26 +277,6 @@
             "learning_rate",
             "test_size",
         }
-<<<<<<< HEAD
-
-        if hyperparameter_choices is not None:
-            assert set(hyperparameter_choices.keys()).issubset(
-                top_level_supported_keys
-            ), f"Only support {top_level_supported_keys} as training parameters."
-
-        if "static_hyperparameters" in hyperparameter_choices:
-            assert set(
-                hyperparameter_choices["static_hyperparameters"].keys()
-            ).issubset(supported_keys)
-        else:
-            # matter of discussion whether we want to keep static_hyperparams
-            # as required arg
-
-            hyperparameter_choices["static_hyperparameters"] = DEFAULT_HYPERPARAMETERS
-
-        evaluation_strategy = hyperparameter_choices["static_hyperparameters"].get(
-            "evaluation_strategy", "epoch"
-=======
         if not hyperparameter_choices_keys.issubset(supported_keys):
             raise ValueError(f"Only support {supported_keys} as training parameters.")
         training_args = Seq2SeqTrainingArguments(
@@ -480,8 +292,8 @@
             logging_dir=hyperparameter_choices.get("logging_dir", "./result"),
             learning_rate=hyperparameter_choices.get("learning_rate", 1e-4),
             predict_with_generate=True,
->>>>>>> 7fa341c6
         )
+        evaluation_strategy = hyperparameter_choices.get("evaluation_strategy", "epoch")
         if evaluation_strategy == "epoch":
             evaluate_after_epoch = True
         elif evaluation_strategy == "no":
@@ -498,7 +310,6 @@
             )
             evaluate_after_epoch = True
 
-        # build the training dataset
         concatenated_training_dataset = concatenate_datasets(training_datasets)
 
         if evaluate_after_epoch is True:
@@ -525,20 +336,11 @@
                             + " The training dataset will be split to create the validation dataset."  # noqa E501
                         )
                     )
-<<<<<<< HEAD
-                    test_size = hyperparameter_choices["static_hyperparameters"].get(
-                        "test_size", 0.15
-                    )
-                    assert (
-                        len(concatenated_training_dataset) > 1
-                    ), "Dataset should be larger than 1 to make train/test split."
-=======
                     test_size = hyperparameter_choices.get("test_size", 0.15)
                     if len(concatenated_training_dataset) <= 1:
                         raise ValueError(
                             "Dataset should be larger than 1 to make train/test split."
                         )
->>>>>>> 7fa341c6
                     splitted_dataset = concatenated_training_dataset.train_test_split(
                         test_size=test_size, seed=self.training_seed
                     )
@@ -561,77 +363,28 @@
                     "The validation dataset is provided, but the evaluation is skipped."  # noqa E501
                 )
             train_dataset = self.tokenize_dataset(concatenated_training_dataset)
-
-        if "optuna" in hyperparameter_choices:
-            trainer = self.search_best_hyperparameters(
-                hyperparameters=hyperparameter_choices,
-                training_datasets=train_dataset,
-                validation_datasets=validation_datasets,
-            )
-
-        else:
-            training_args = Seq2SeqTrainingArguments(
-                output_dir=hyperparameter_choices["static_hyperparameters"].get(
-                    "output_dir", DEFAULT_HYPERPARAMETERS.get("output_dir")
+        trainer = Seq2SeqTrainer(
+            model=self.model,
+            args=training_args,
+            train_dataset=train_dataset,
+            data_collator=transformers.DataCollatorForSeq2Seq(tokenizer=self.tokenizer)
+            if self.has_encoder
+            else transformers.DataCollatorForLanguageModeling(
+                tokenizer=self.tokenizer, mlm=False
+            ),
+            optimizers=[
+                torch.optim.AdamW(
+                    params=self.model.parameters(), lr=training_args.learning_rate
                 ),
-                logging_steps=hyperparameter_choices["static_hyperparameters"].get(
-                    "logging_steps", DEFAULT_HYPERPARAMETERS.get("logging_steps")
-                ),
-                save_strategy=hyperparameter_choices["static_hyperparameters"].get(
-                    "save_strategy", DEFAULT_HYPERPARAMETERS.get("save_strategy")
-                ),
-                num_train_epochs=hyperparameter_choices["static_hyperparameters"].get(
-                    "num_train_epochs", DEFAULT_HYPERPARAMETERS.get("num_train_epochs")
-                ),
-                per_device_train_batch_size=hyperparameter_choices[
-                    "static_hyperparameters"
-                ].get(
-                    "per_device_train_batch_size",
-                    DEFAULT_HYPERPARAMETERS.get("per_device_train_batch_size"),
-                ),
-                warmup_steps=hyperparameter_choices["static_hyperparameters"].get(
-                    "warmup_steps", DEFAULT_HYPERPARAMETERS.get("warmup_steps")
-                ),
-                weight_decay=hyperparameter_choices["static_hyperparameters"].get(
-                    "weight_decay", DEFAULT_HYPERPARAMETERS.get("weight_decay")
-                ),
-                logging_dir=hyperparameter_choices["static_hyperparameters"].get(
-                    "logging_dir", DEFAULT_HYPERPARAMETERS.get("logging_dir")
-                ),
-                learning_rate=hyperparameter_choices["static_hyperparameters"].get(
-                    "learning_rate", DEFAULT_HYPERPARAMETERS.get("learning_rate")
-                ),
-                predict_with_generate=True,
-            )
-            trainer = Seq2SeqTrainer(
-                model=self.model,
-                args=training_args,
-                train_dataset=train_dataset,
-                data_collator=transformers.DataCollatorForSeq2Seq(
-                    tokenizer=self.tokenizer
-                )
-                if self.has_encoder
-                else transformers.DataCollatorForLanguageModeling(
-                    tokenizer=self.tokenizer, mlm=False
-                ),
-                optimizers=[
-                    torch.optim.AdamW(
-                        params=self.model.parameters(), lr=training_args.learning_rate
-                    ),
-                    None,
-                ],
-            )
+                None,
+            ],
+        )
 
         if evaluate_after_epoch:
-<<<<<<< HEAD
-            print(val_dataset)
-            assert val_dataset is not None, "Validation dataset is None"
-=======
             if val_dataset is None:
                 raise ValueError(
                     "Validation dataset is None when evaluate_after_epoch is True."
                 )
->>>>>>> 7fa341c6
             self.validation_callback = ValidationCallback(
                 trainer,
                 self.tokenizer,
@@ -640,12 +393,9 @@
                 tokenizer_max_length=self.tokenizer_max_length,
                 sequence_max_length=self.sequence_max_length,
             )
-
-        # Not at all sure when uncommenting this
-        # I am getting a test error of
-        # NoneType' object has no attribute 'on_train_begin'
-        # trainer.add_callback(self.validation_callback)
+            trainer.add_callback(self.validation_callback)
 
         # Train the model
         trainer.train()
+        # Return the trained model and tokenizer
         return self.model, self.tokenizer